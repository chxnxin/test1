--- conflicted
+++ resolved
@@ -1,1045 +1,1030 @@
-import pytorch_lightning as pl
-from pytorch_lightning.loggers import WandbLogger
-import torch
-import torchaudio
-from torch.utils.data import DataLoader
-import argparse
-import torch.nn.functional as F
-import transformers
-import wandb
-import json
-import torch.nn as nn
-import math
-import librosa
-import torch.nn as nn
-import matplotlib.pyplot as plt
-import torchaudio.transforms as T
-import os
-
-from dataset.dcase24 import get_training_set, get_test_set, get_eval_set
-from helpers.init import worker_init_fn
-from models.baseline import get_model
-from helpers.utils import mixstyle
-from helpers import nessi
-from thop import profile, clever_format
-
-
-
-
-class ChannelAttention(nn.Module):
-    """Channel Attention as proposed in the paper 'Convolutional Block Attention Module'"""
-    def __init__(self, in_planes, ratio=16):
-        super(ChannelAttention, self).__init__()
-        self.avg_pool = nn.AdaptiveAvgPool2d(1)
-        self.max_pool = nn.AdaptiveMaxPool2d(1)
-           
-        self.fc = nn.Sequential(nn.Conv2d(in_planes, in_planes // ratio, 1, bias=False),
-                               nn.ReLU(),
-                               nn.Conv2d(in_planes // ratio, in_planes, 1, bias=False))
-        self.sigmoid = nn.Sigmoid()
- 
-    def forward(self, x):
-        avg_out = self.fc(self.avg_pool(x))
-        max_out = self.fc(self.max_pool(x))
-        out = avg_out + max_out
-        return self.sigmoid(out)
- 
-class SpatialAttention(nn.Module):
-    """Spatial Attention as proposed in the paper 'Convolutional Block Attention Module'"""
-    def __init__(self, kernel_size=7):
-        super(SpatialAttention, self).__init__()
- 
-        self.conv1 = nn.Conv2d(2, 1, kernel_size, padding=kernel_size//2, bias=False)
-        self.sigmoid = nn.Sigmoid()
- 
-    def forward(self, x):
-        avg_out = torch.mean(x, dim=1, keepdim=True)
-        max_out, _ = torch.max(x, dim=1, keepdim=True)
-        x = torch.cat([avg_out, max_out], dim=1)
-        #print("Spatial X : {}".format(x.shape))
-        x = self.conv1(x)
-        return self.sigmoid(x)
- 
-class DepthwiseSeparableConv(nn.Module):
-    def __init__(self, in_channels, out_channels, kernel_size=3, stride=1, padding=1, bias=False):
-        super(DepthwiseSeparableConv, self).__init__()
-        # Depthwise convolution
-        self.depthwise = nn.Conv2d(in_channels, in_channels, kernel_size=kernel_size, stride=stride, padding=padding, groups=in_channels, bias=bias)
-        # Pointwise convolution
-        self.pointwise = nn.Conv2d(in_channels, out_channels, kernel_size=1, bias=bias)
-   
-    def forward(self, x):
-        x = self.depthwise(x)
-        x = self.pointwise(x)
-        return x
- 
-class ChannelSELayer(nn.Module):
-    """
-    Re-implementation of Squeeze-and-Excitation (SE) block described in:
-        *Hu et al., Squeeze-and-Excitation Networks, arXiv:1709.01507*
- 
-    """
- 
-    def __init__(self, num_channels, reduction_ratio=2):
-        """
-        :param num_channels: No of input channels
-        :param reduction_ratio: By how much should the num_channels should be reduced
-        """
-        super(ChannelSELayer, self).__init__()
-        num_channels_reduced = num_channels // reduction_ratio
-        self.reduction_ratio = reduction_ratio
-        self.fc1 = nn.Linear(num_channels, num_channels_reduced, bias=True)
-        self.fc2 = nn.Linear(num_channels_reduced, num_channels, bias=True)
-        self.relu = nn.ReLU()
-        self.sigmoid = nn.Sigmoid()
- 
-    def forward(self, input_tensor):
-        """
- 
-        :param input_tensor: X, shape = (batch_size, num_channels, H, W)
-        :return: output tensor
-        """
-        batch_size, num_channels, H, W = input_tensor.size()
-        # Average along each channel
-        squeeze_tensor = input_tensor.view(batch_size, num_channels, -1).mean(dim=2)
- 
-        # channel excitation
-        fc_out_1 = self.relu(self.fc1(squeeze_tensor))
-        fc_out_2 = self.sigmoid(self.fc2(fc_out_1))
- 
-        a, b = squeeze_tensor.size()
-        output_tensor = torch.mul(input_tensor, fc_out_2.view(a, b, 1, 1))
-        return output_tensor
- 
- 
-class SpatialSELayer(nn.Module):
-    """
-    Re-implementation of SE block -- squeezing spatially and exciting channel-wise described in:
-        *Roy et al., Concurrent Spatial and Channel Squeeze & Excitation in Fully Convolutional Networks, MICCAI 2018*
-    """
- 
-    def __init__(self, num_channels):
-        """
- 
-        :param num_channels: No of input channels
-        """
-        super(SpatialSELayer, self).__init__()
-        self.conv = nn.Conv2d(num_channels, 1, 1)
-        self.sigmoid = nn.Sigmoid()
- 
-    def forward(self, input_tensor, weights=None):
-        """
- 
-        :param weights: weights for few shot learning
-        :param input_tensor: X, shape = (batch_size, num_channels, H, W)
-        :return: output_tensor
-        """
-        # spatial squeeze
-        batch_size, channel, a, b = input_tensor.size()
- 
-        if weights is not None:
-            weights = torch.mean(weights, dim=0)
-            weights = weights.view(1, channel, 1, 1)
-            out = F.conv2d(input_tensor, weights)
-        else:
-            out = self.conv(input_tensor)
-        squeeze_tensor = self.sigmoid(out)
- 
-        # spatial excitation
-        squeeze_tensor = squeeze_tensor.view(batch_size, 1, a, b)
-        output_tensor = torch.mul(input_tensor, squeeze_tensor)
-        return output_tensor
- 
- 
-class ChannelSpatialSELayer(nn.Module):
-    """
-    Re-implementation of concurrent spatial and channel squeeze & excitation:
-        *Roy et al., Concurrent Spatial and Channel Squeeze & Excitation in Fully Convolutional Networks, MICCAI 2018, arXiv:1803.02579*
-    """
- 
-    def __init__(self, num_channels, reduction_ratio=4):
-        """
- 
-        :param num_channels: No of input channels
-        :param reduction_ratio: By how much should the num_channels should be reduced
-        """
-        super(ChannelSpatialSELayer, self).__init__()
-        self.cSE = ChannelSELayer(num_channels, reduction_ratio)
-        self.sSE = SpatialSELayer(num_channels)
- 
-    def forward(self, input_tensor):
-        """
- 
-        :param input_tensor: X, shape = (batch_size, num_channels, H, W)
-        :return: output_tensor
-        """
-        output_tensor = torch.add(self.cSE(input_tensor), self.sSE(input_tensor))
-        return output_tensor
- 
-class simam_module(torch.nn.Module):
-    """
-    Re-implementation of the simple attention module (SimAM)
-    """
-    def __init__(self, channels = None, e_lambda = 1e-4):
-        super(simam_module, self).__init__()
- 
-        self.activaton = nn.Sigmoid()
-        self.e_lambda = e_lambda
- 
-    def __repr__(self):
-        s = self.__class__.__name__ + '('
-        s += ('lambda=%f)' % self.e_lambda)
-        return s
- 
-    @staticmethod
-    def get_module_name():
-        return "simam"
- 
-    def forward(self, x):
- 
-        b, c, h, w = x.size()
- 
-        n = w * h - 1
- 
-        x_minus_mu_square = (x - x.mean(dim=[2,3], keepdim=True)).pow(2)
-        y = x_minus_mu_square / (4 * (x_minus_mu_square.sum(dim=[2,3], keepdim=True) / n + self.e_lambda)) + 0.5
- 
-        return x * self.activaton(y)
-
-
-class CBAMBlock(nn.Module):
-    """
-    Convolutional Block Attention Module (CBAM).
-    This module applies both channel and spatial attention to the input feature map.
-    """
-    def __init__(self, channels, reduction=16, kernel_size=7):
-        """
-        Initializes the CBAM module.
-
-        Args:
-            channels (int): Number of input channels.
-            reduction (int): Reduction ratio for channel attention. Default is 16.
-            kernel_size (int): Kernel size for spatial attention. Default is 7.
-        """
-        super(CBAMBlock, self).__init__()
-        # Channel Attention
-        self.channel_attention = nn.Sequential(
-            nn.AdaptiveAvgPool2d(1),
-            nn.Conv2d(channels, channels // reduction, kernel_size=1, bias=False),
-            nn.ReLU(inplace=True),
-            nn.Conv2d(channels // reduction, channels, kernel_size=1, bias=False),
-            nn.Sigmoid()
-        )
-        # Spatial Attention
-        self.spatial_attention = nn.Sequential(
-            nn.Conv2d(2, 1, kernel_size=kernel_size, padding=kernel_size//2, bias=False),
-            nn.Sigmoid()
-        )
-
-    def forward(self, x):
-        """
-        Forward pass through the CBAM module.
-
-        Args:
-            x (torch.Tensor): Input tensor.
-
-        Returns:
-            torch.Tensor: Output tensor after applying channel and spatial attention.
-        """
-        # Apply Channel Attention
-        ca = self.channel_attention(x)
-        x = x * ca
-
-        # Apply Spatial Attention
-        sa = self.spatial_attention(torch.cat([torch.mean(x, dim=1, keepdim=True),
-                                              torch.max(x, dim=1, keepdim=True)[0]], dim=1))
-        x = x * sa
-
-        return x
-    
-
-
-class ConvBlock(nn.Module):
-    """
-    A Convolutional Block that performs a convolution followed by batch normalization 
-    and a ReLU activation.
-    """
-    def __init__(self, in_channels, out_channels, 
-                 kernel_size=(3, 3), stride=(1, 1), 
-                 padding=(1, 1), add_bias=False):
-        """
-        Initializes the ConvBlock.
-
-        Args:
-            in_channels (int): Number of input channels.
-            out_channels (int): Number of output channels.
-            kernel_size (tuple): Size of the convolutional kernel. Default is (3, 3).
-            stride (tuple): Stride of the convolution. Default is (1, 1).
-            padding (tuple): Zero-padding added to both sides of the input. Default is (1, 1).
-            add_bias (bool): If True, adds a learnable bias to the output. Default is False.
-        """
-        super(ConvBlock, self).__init__()
-        self.conv = nn.Conv2d(in_channels=in_channels, 
-                              out_channels=out_channels, 
-                              kernel_size=kernel_size, 
-                              stride=stride, 
-                              padding=padding, 
-                              bias=add_bias)
-        self.bn = nn.BatchNorm2d(out_channels)
-
-        self.initialize_weights()
-
-    def initialize_weights(self):
-        """
-        Initializes the weights of the convolutional and linear layers.
-        """
-        self.apply(self._init_weights)
-
-    def _init_weights(self, m):
-        """
-        Initializes weights based on the layer type.
-
-        Args:
-            m (nn.Module): The module to initialize.
-        """
-        if isinstance(m, nn.Linear):
-            # Xavier Uniform initialization for Linear layers
-            torch.nn.init.xavier_uniform_(m.weight)
-            if m.bias is not None:
-                nn.init.constant_(m.bias, 0)
-        elif isinstance(m, nn.Conv2d):
-            # Kaiming Uniform initialization for Conv2d layers
-            nn.init.kaiming_uniform_(m.weight, nonlinearity='relu')
-        elif isinstance(m, nn.LayerNorm):
-            # Initialize LayerNorm weights and biases
-            nn.init.constant_(m.bias, 0)
-            nn.init.constant_(m.weight, 1.0)
-
-    def forward(self, x):
-        """
-        Forward pass through the ConvBlock.
-
-        Args:
-            x (torch.Tensor): Input tensor.
-
-        Returns:
-            torch.Tensor: Output tensor after convolution, batch normalization, and ReLU activation.
-        """
-        x = self.conv(x)
-        x = self.bn(x)
-        x = F.relu_(x)
-        return x
-    
-
-class CBAMCNN(nn.Module):
-    """
-    A 3-Layer Convolutional Neural Network.
-    """
-
-    def __init__(self, num_classes=10, verbose=False):
-        """
-        Initializes the CBAMCNN model. Don't need to change default arguments unless I got the num_classes
-        wrong.
-
-        Args:
-            num_classes (int): Number of output classes. Default is 10.
-            verbose (bool): If True, prints debug statements during forward pass. Default is False.
-        """
-
-        super(CBAMCNN, self).__init__()
-        self.verbose = verbose  # Toggle for debug statements
-        
-        # Here I am defining the model layers in sequential order (i.e. the order I will pass my input through)
-
-        self.conv1 = ConvBlock(in_channels=1, out_channels=16)
-        self.attention1 = ChannelSpatialSELayer(num_channels=16) # Replace w/ other Attention Modules if needed
-        self.maxpool1 = nn.MaxPool2d((4,4))
-
-        self.conv2 = ConvBlock(in_channels=16, out_channels=24,
-                               kernel_size=(5,5), padding="same")
-        self.attention2 = ChannelSpatialSELayer(num_channels=24) # Replace w/ other Attention Modules if needed
-        self.maxpool2 = nn.MaxPool2d((2,4))
-        self.dropout1 = nn.Dropout(p=0.2)
-        
-        self.conv3 = ConvBlock(in_channels=24, out_channels=32,
-                               kernel_size=(7,7), padding="same")
-        self.attention3 = ChannelSpatialSELayer(num_channels=32) # Replace w/ other Attention Modules if needed
-        self.maxpool3 = nn.MaxPool2d((2,4))
-        
-        # Fully Connected Layers
-        self.fcdropout = nn.Dropout(p=0.2)
-        self.fc1 = nn.Linear(in_features=512,
-                             out_features=num_classes)
-
-
-    def forward(self, x):
-        """
-        Defines the forward pass of the CBAMCNN model.
-
-        Args:
-            x (torch.Tensor): Input tensor with shape (batch_size, 1, height, width).
-
-        Returns:
-            torch.Tensor: Output logits with shape (batch_size, num_classes).
-        """
-
-        # First Convolutional Block
-        x = self.conv1(x)
-        if self.verbose: 
-            print("After conv1 : {}".format(x.shape))
-        x = self.attention1(x)
-        if self.verbose:
-            print("After Attention Module 1 : {}".format(x.shape))
-        x = self.maxpool1(x)
-        if self.verbose: 
-            print("After maxpool1 : {}".format(x.shape))
-
-        # Second Convolutional Block
-        x = self.conv2(x)
-        if self.verbose:
-            print("After conv2 : {}".format(x.shape))
-        x = self.attention2(x)
-        if self.verbose:
-            print("After Attention Module 2 : {}".format(x.shape))
-        x = self.maxpool2(x)
-        if self.verbose:
-            print("After maxpool2 : {}".format(x.shape))
-        x = self.dropout1(x)
-
-        # Third Convolutional Block
-        x = self.conv3(x)
-        if self.verbose: 
-            print("After conv3 : {}".format(x.shape))
-        x = self.attention3(x)
-        if self.verbose:
-            print("After Attention Module 3 : {}".format(x.shape))
-        x = self.maxpool3(x)
-        if self.verbose: 
-            print("After maxpool3 : {}".format(x.shape))
-
-        # Flatten the tensor for the fully connected layers
-        x = torch.flatten(x, 1)  # Flatten all dimensions except batch
-        if self.verbose: 
-            print("After x flatten : {}".format(x.shape))
-
-        # Fully Connected Layers
-        x = self.fcdropout(x)
-        x = self.fc1(x)
-        if self.verbose:
-            print("Final X : {}".format(x.shape))
-        
-        return x
-
-
-class PLModule(pl.LightningModule):
-    def __init__(self, config, model_config):
-        super().__init__()
-        self.config = config
-        self.model_config = model_config
-
-        # module for resampling waveforms on the fly
-        resample = torchaudio.transforms.Resample(
-            orig_freq=self.config.orig_sample_rate,
-            new_freq=self.config.sample_rate
-        )
-        get_model_fn = model_config['model_fn']
-        self.model = get_model_fn(**model_config["net"])
-        
-        # module to preprocess waveforms into log mel spectrograms
-        mel = torchaudio.transforms.MelSpectrogram(
-            sample_rate=config.sample_rate,
-            n_fft=config.n_fft,
-            win_length=config.window_length,
-            hop_length=config.hop_length,
-            n_mels=config.n_mels,
-            f_min=config.f_min,
-            f_max=config.f_max
-        )
-        
-        mel_teacher = torchaudio.transforms.MelSpectrogram(
-            sample_rate=32000,
-            n_fft=1024,
-            win_length=800,
-            hop_length=320,
-            n_mels=128,
-            f_min=0,
-            f_max=None
-        )
-
-        freqm = torchaudio.transforms.FrequencyMasking(config.freqm, iid_masks=True)
-        timem = torchaudio.transforms.TimeMasking(config.timem, iid_masks=True)
-
-        self.mel = torch.nn.Sequential(
-            resample,
-            mel
-        )
-
-        self.mel_teacher = torch.nn.Sequential(
-            resample,
-            mel_teacher
-        )
-
-        self.mel_augment = torch.nn.Sequential(
-            freqm,
-            timem
-        )
-        self.model = CBAMCNN()  # Replace with own model #TODO 
-
-
-        if self.config.use_teacher:
-            # Here we assume that the teacher model has the same architecture as used during teacher training.
-            # For instance, if you're using a PaSST teacher, import the teacher model definition:
-            from passt import get_model as get_passt_teacher
-            # Instantiate the teacher model with appropriate parameters:
-            self.teacher_model = get_passt_teacher(**self.model_config["net"])
-            # Load the pre-trained teacher weights:
-            self.teacher_model.load_state_dict(torch.load(self.config.teacher_checkpoint, map_location='cpu'))
-            # Set the teacher to evaluation mode and freeze its parameters:
-            self.teacher_model.eval()
-            for param in self.teacher_model.parameters():
-                param.requires_grad = False
-            print("Teacher Initiated!")
-        else:
-            self.teacher_model = None
-            print("No Teacher at all!")
-            
-        self.device_ids = ['a', 'b', 'c', 's1', 's2', 's3', 's4', 's5', 's6']
-        self.label_ids = ['airport', 'bus', 'metro', 'metro_station', 'park', 'public_square', 'shopping_mall',
-                          'street_pedestrian', 'street_traffic', 'tram']
-        # categorization of devices into 'real', 'seen' and 'unseen'
-        self.device_groups = {'a': "real", 'b': "real", 'c': "real",
-                              's1': "seen", 's2': "seen", 's3': "seen",
-                              's4': "unseen", 's5': "unseen", 's6': "unseen"}
-
-        # pl 2 containers:
-        self.training_step_outputs = []
-        self.validation_step_outputs = []
-        self.test_step_outputs = []
-
-    def mel_forward(self, x):
-        """
-        :param x: batch of raw audio signals (waveforms)
-        :return: log mel spectrogram
-        """
-        x = self.mel(x) # Convert raw waveform into spectrogram
-
-        if self.training: # IF training, we want to apply augmentations
-            x = self.mel_augment(x) # Apply augmentations to the mel spec
-            #x = self.freqmix(x)
-        x = (x + 1e-5).log()
-        print("X mel : {}".format(x.shape))
-    
-        return x
-
-    def forward(self, x):
-        """
-        :param x: batch of raw audio signals (waveforms)
-        :return: final model predictions
-        """
-        x = self.mel_forward(x)
-        x = self.model(x)
-        return x
-
-    def configure_optimizers(self):
-        """
-        This is the way pytorch lightening requires optimizers and learning rate schedulers to be defined.
-        The specified items are used automatically in the optimization loop (no need to call optimizer.step() yourself).
-        :return: optimizer and learning rate scheduler
-        """
-
-        optimizer = torch.optim.AdamW(self.parameters(), lr=self.config.lr, weight_decay=self.config.weight_decay)
-        scheduler = transformers.get_cosine_schedule_with_warmup(
-            optimizer,
-            num_warmup_steps=self.config.warmup_steps,
-            num_training_steps=self.trainer.estimated_stepping_batches,
-        )
-
-        lr_scheduler_config = {
-            "scheduler": scheduler,
-            "interval": "step",
-            "frequency": 1
-        }
-        return [optimizer], [lr_scheduler_config]
-
-    def training_step(self, train_batch, batch_idx):
-        """
-        :param train_batch: contains one batch from train dataloader
-        :param batch_idx
-        :return: loss to update model parameters
-        """
-        x, files, labels, devices, cities = train_batch
-        labels = labels.type(torch.LongTensor)
-        labels = labels.to(self.device)
-        x_teacher = self.mel_teacher(x) # Convert raw audio into MelSpec for Teacher Model
-        x = self.mel_forward(x)  # we convert the raw audio signals into log mel spectrograms
-
-        if self.config.mixstyle_p > 0:
-            # frequency mixstyle
-            x = mixstyle(x, self.config.mixstyle_p, self.config.mixstyle_alpha)
-
-        # Student model forward pass
-        student_logits = self.model(x)
-        loss_ce = F.cross_entropy(student_logits, labels)
-        
-        # If a teacher model is provided, compute the distillation loss.
-        if self.teacher_model is not None:
-            # Use no_grad to ensure teacher is not updated.
-            with torch.no_grad():
-                teacher_logits = self.teacher_model(x_teacher)
-            T = self.config.temperature  # temperature for softening
-            # Compute softened probabilities
-            soft_student = F.log_softmax(student_logits / T, dim=1)
-            print("Student: {}, Teacher: {}".format(student_logits.shape, teacher_logits[0].shape))
-            soft_teacher = F.softmax(teacher_logits[0] / T, dim=1)
-            loss_kd = F.kl_div(soft_student, soft_teacher, reduction="batchmean") * (T * T)
-            # Combine the losses: distillation loss and standard cross-entropy loss
-            loss = self.config.distillation_alpha * loss_kd + (1 - self.config.distillation_alpha) * loss_ce
-        else:
-            loss = loss_ce
-
-        self.log("lr", self.trainer.optimizers[0].param_groups[0]['lr'])
-        self.log("epoch", self.current_epoch)
-        self.log("train/loss", loss.detach().cpu())
-        self.log("epoch", self.current_epoch)
-        self.log("hard_loss", loss_ce, on_step=True, on_epoch=True)
-        self.log("soft_loss", loss_kd, on_step=True, on_epoch=True)
-
-        return loss
-
-    def on_train_epoch_end(self):
-        pass
-
-    def validation_step(self, val_batch, batch_idx):
-        x, files, labels, devices, cities = val_batch
-
-        y_hat = self.forward(x)
-        labels = labels.type(torch.LongTensor)
-        labels = labels.to(self.device)
-        samples_loss = F.cross_entropy(y_hat, labels, reduction="none")
-
-        # for computing accuracy
-        _, preds = torch.max(y_hat, dim=1)
-        n_correct_per_sample = (preds == labels)
-        n_correct = n_correct_per_sample.sum()
-
-        dev_names = [d.rsplit("-", 1)[1][:-4] for d in files]
-        results = {'loss': samples_loss.mean(), "n_correct": n_correct,
-                   "n_pred": torch.as_tensor(len(labels), device=self.device)}
-
-        # log metric per device and scene
-        for d in self.device_ids:
-            results["devloss." + d] = torch.as_tensor(0., device=self.device)
-            results["devcnt." + d] = torch.as_tensor(0., device=self.device)
-            results["devn_correct." + d] = torch.as_tensor(0., device=self.device)
-        for i, d in enumerate(dev_names):
-            results["devloss." + d] = results["devloss." + d] + samples_loss[i]
-            results["devn_correct." + d] = results["devn_correct." + d] + n_correct_per_sample[i]
-            results["devcnt." + d] = results["devcnt." + d] + 1
-
-        for l in self.label_ids:
-            results["lblloss." + l] = torch.as_tensor(0., device=self.device)
-            results["lblcnt." + l] = torch.as_tensor(0., device=self.device)
-            results["lbln_correct." + l] = torch.as_tensor(0., device=self.device)
-        for i, l in enumerate(labels):
-            results["lblloss." + self.label_ids[l]] = results["lblloss." + self.label_ids[l]] + samples_loss[i]
-            results["lbln_correct." + self.label_ids[l]] = \
-                results["lbln_correct." + self.label_ids[l]] + n_correct_per_sample[i]
-            results["lblcnt." + self.label_ids[l]] = results["lblcnt." + self.label_ids[l]] + 1
-        results = {k: v.cpu() for k, v in results.items()}
-        self.validation_step_outputs.append(results)
-
-    def on_validation_epoch_end(self):
-        # convert a list of dicts to a flattened dict
-        outputs = {k: [] for k in self.validation_step_outputs[0]}
-        for step_output in self.validation_step_outputs:
-            for k in step_output:
-                outputs[k].append(step_output[k])
-        for k in outputs:
-            outputs[k] = torch.stack(outputs[k])
-
-        avg_loss = outputs['loss'].mean()
-        acc = sum(outputs['n_correct']) * 1.0 / sum(outputs['n_pred'])
-
-        logs = {'acc': acc, 'loss': avg_loss}
-
-        # log metric per device and scene
-        for d in self.device_ids:
-            dev_loss = outputs["devloss." + d].sum()
-            dev_cnt = outputs["devcnt." + d].sum()
-            dev_corrct = outputs["devn_correct." + d].sum()
-            logs["loss." + d] = dev_loss / dev_cnt
-            logs["acc." + d] = dev_corrct / dev_cnt
-            logs["cnt." + d] = dev_cnt
-            # device groups
-            logs["acc." + self.device_groups[d]] = logs.get("acc." + self.device_groups[d], 0.) + dev_corrct
-            logs["count." + self.device_groups[d]] = logs.get("count." + self.device_groups[d], 0.) + dev_cnt
-            logs["lloss." + self.device_groups[d]] = logs.get("lloss." + self.device_groups[d], 0.) + dev_loss
-
-        for d in set(self.device_groups.values()):
-            logs["acc." + d] = logs["acc." + d] / logs["count." + d]
-            logs["lloss." + d] = logs["lloss." + d] / logs["count." + d]
-
-        for l in self.label_ids:
-            lbl_loss = outputs["lblloss." + l].sum()
-            lbl_cnt = outputs["lblcnt." + l].sum()
-            lbl_corrct = outputs["lbln_correct." + l].sum()
-            logs["loss." + l] = lbl_loss / lbl_cnt
-            logs["acc." + l] = lbl_corrct / lbl_cnt
-            logs["cnt." + l] = lbl_cnt
-
-        logs["macro_avg_acc"] = torch.mean(torch.stack([logs["acc." + l] for l in self.label_ids]))
-        # prefix with 'val' for logging
-        self.log_dict({"val/" + k: logs[k] for k in logs})
-        self.validation_step_outputs.clear()
-
-    def test_step(self, test_batch, batch_idx):
-        x, files, labels, devices, cities = test_batch
-        labels = labels.type(torch.LongTensor)
-        labels = labels.to(self.device)
-
-        # maximum memory allowance for parameters: 128 KB
-        # baseline has 61148 parameters -> we can afford 16-bit precision
-        # since 61148 * 16 bit ~ 122 kB
- 
-        # assure fp16
-        self.model.half()
-        x = self.mel_forward(x)
-        x = x.half()
-        y_hat = self.model(x)
-        samples_loss = F.cross_entropy(y_hat, labels, reduction="none")
-
-        # for computing accuracy
-        _, preds = torch.max(y_hat, dim=1)
-        n_correct_per_sample = (preds == labels)
-        n_correct = n_correct_per_sample.sum()
-
-        dev_names = [d.rsplit("-", 1)[1][:-4] for d in files]
-        results = {'loss': samples_loss.mean(), "n_correct": n_correct,
-                   "n_pred": torch.as_tensor(len(labels), device=self.device)}
-
-        # log metric per device and scene
-        for d in self.device_ids:
-            results["devloss." + d] = torch.as_tensor(0., device=self.device)
-            results["devcnt." + d] = torch.as_tensor(0., device=self.device)
-            results["devn_correct." + d] = torch.as_tensor(0., device=self.device)
-        for i, d in enumerate(dev_names):
-            results["devloss." + d] = results["devloss." + d] + samples_loss[i]
-            results["devn_correct." + d] = results["devn_correct." + d] + n_correct_per_sample[i]
-            results["devcnt." + d] = results["devcnt." + d] + 1
-
-        for l in self.label_ids:
-            results["lblloss." + l] = torch.as_tensor(0., device=self.device)
-            results["lblcnt." + l] = torch.as_tensor(0., device=self.device)
-            results["lbln_correct." + l] = torch.as_tensor(0., device=self.device)
-        for i, l in enumerate(labels):
-            results["lblloss." + self.label_ids[l]] = results["lblloss." + self.label_ids[l]] + samples_loss[i]
-            results["lbln_correct." + self.label_ids[l]] = \
-                results["lbln_correct." + self.label_ids[l]] + n_correct_per_sample[i]
-            results["lblcnt." + self.label_ids[l]] = results["lblcnt." + self.label_ids[l]] + 1
-        self.test_step_outputs.append(results)
-
-    def on_test_epoch_end(self):
-        # convert a list of dicts to a flattened dict
-        outputs = {k: [] for k in self.test_step_outputs[0]}
-        for step_output in self.test_step_outputs:
-            for k in step_output:
-                outputs[k].append(step_output[k])
-        for k in outputs:
-            outputs[k] = torch.stack(outputs[k])
-
-        avg_loss = outputs['loss'].mean()
-        acc = sum(outputs['n_correct']) * 1.0 / sum(outputs['n_pred'])
-
-        logs = {'acc': acc, 'loss': avg_loss}
-
-        # log metric per device and scene
-        for d in self.device_ids:
-            dev_loss = outputs["devloss." + d].sum()
-            dev_cnt = outputs["devcnt." + d].sum()
-            dev_corrct = outputs["devn_correct." + d].sum()
-            logs["loss." + d] = dev_loss / dev_cnt
-            logs["acc." + d] = dev_corrct / dev_cnt
-            logs["cnt." + d] = dev_cnt
-            # device groups
-            logs["acc." + self.device_groups[d]] = logs.get("acc." + self.device_groups[d], 0.) + dev_corrct
-            logs["count." + self.device_groups[d]] = logs.get("count." + self.device_groups[d], 0.) + dev_cnt
-            logs["lloss." + self.device_groups[d]] = logs.get("lloss." + self.device_groups[d], 0.) + dev_loss
-
-        for d in set(self.device_groups.values()):
-            logs["acc." + d] = logs["acc." + d] / logs["count." + d]
-            logs["lloss." + d] = logs["lloss." + d] / logs["count." + d]
-
-        for l in self.label_ids:
-            lbl_loss = outputs["lblloss." + l].sum()
-            lbl_cnt = outputs["lblcnt." + l].sum()
-            lbl_corrct = outputs["lbln_correct." + l].sum()
-            logs["loss." + l] = lbl_loss / lbl_cnt
-            logs["acc." + l] = lbl_corrct / lbl_cnt
-            logs["cnt." + l] = lbl_cnt
-
-        logs["macro_avg_acc"] = torch.mean(torch.stack([logs["acc." + l] for l in self.label_ids]))
-        # prefix with 'test' for logging
-        self.log_dict({"test/" + k: logs[k] for k in logs})
-        self.test_step_outputs.clear()
-
-    def predict_step(self, eval_batch, batch_idx, dataloader_idx=0):
-        x, files = eval_batch
-
-        # assure fp16
-        self.model.half()
-
-        x = self.mel_forward(x)
-        x = x.half()
-        y_hat = self.model(x)
-
-        return files, y_hat
-    
-os.environ["WANDB_MODE"] = "online"
-    
-def train(config):
-    # logging is done using wandb
-    wandb_logger = WandbLogger(
-        project=config.project_name,
-        notes="Baseline System for DCASE'24 Task 1.",
-        tags=["DCASE24"],
-        config=vars(config),  # this logs all hyperparameters for us
-        name=config.experiment_name
-    )
-
-    # train dataloader
-    assert config.subset in {100, 50, 25, 10, 5}, "Specify an integer value in: {100, 50, 25, 10, 5} to use one of " \
-                                                  "the given subsets."
-    roll_samples = config.orig_sample_rate * config.roll_sec
-    train_dl = DataLoader(dataset=get_training_set(config.subset, roll=roll_samples),
-                          worker_init_fn=worker_init_fn,
-                          num_workers=config.num_workers,
-                          batch_size=config.batch_size,
-                          shuffle=True)
-
-    test_dl = DataLoader(dataset=get_test_set(),
-                         worker_init_fn=worker_init_fn,
-                         num_workers=config.num_workers,
-                         batch_size=config.batch_size)
-
-    
-    # create pytorch lightening module
-    pl_module = PLModule(config, model_config)
-
-    from pytorch_lightning.callbacks import ModelCheckpoint
- 
-    # Create a checkpoint callback to monitor validation accuracy
-    checkpoint_callback = ModelCheckpoint(
-        monitor="val/acc",  # Make sure your on_validation_epoch_end logs "val/acc"
-        mode="max",         # "max" because higher accuracy is better
-        save_top_k=1,       # Save only the best model
-        verbose=True,
-        filename="{epoch}-{val/acc:.3f}"  # Optional: customize the filename
-    )
-
-    # get model complexity from nessi and log results to wandb
-    sample = next(iter(test_dl))[0][0].unsqueeze(0)
-    shape = pl_module.mel_forward(sample).size()
-    macs, params = nessi.get_torch_size(pl_module.model, input_size=shape)
-    # log MACs and number of parameters for our model
-    wandb_logger.experiment.config['MACs'] = macs
-    wandb_logger.experiment.config['Parameters'] = params
-
-    # create the pytorch lightening trainer by specifying the number of epochs to train, the logger,
-    # on which kind of device(s) to train and possible callbacks
-    trainer = pl.Trainer(max_epochs=config.n_epochs,
-                         logger=wandb_logger,
-                         accelerator='cpu',
-                         devices=1,
-                         precision=config.precision,
-<<<<<<< HEAD
-                         callbacks=[pl.callbacks.ModelCheckpoint(save_last=True)])
-=======
-                         callbacks=[checkpoint_callback])
->>>>>>> 344a6f7b
-    # start training and validation for the specified number of epochs
-    trainer.fit(pl_module, train_dl, test_dl)
-
-    # final test step
-    # here: use the validation split
-    trainer.test(ckpt_path='last', dataloaders=test_dl)
-
-    wandb.finish()
-
-
-def evaluate(config):
-    import os
-    from sklearn import preprocessing
-    import pandas as pd
-    import torch.nn.functional as F
-    from dataset.dcase24 import dataset_config
-
-    assert config.ckpt_id is not None, "A value for argument 'ckpt_id' must be provided."
-    ckpt_dir = os.path.join(config.project_name, config.ckpt_id, "checkpoints")
-    assert os.path.exists(ckpt_dir), f"No such folder: {ckpt_dir}"
-    ckpt_file = os.path.join(ckpt_dir, "last.ckpt")
-    assert os.path.exists(ckpt_file), f"No such file: {ckpt_file}. Implement your own mechanism to select" \
-                                      f"the desired checkpoint."
-
-    # create folder to store predictions
-    os.makedirs("predictions", exist_ok=True)
-    out_dir = os.path.join("predictions", config.ckpt_id)
-    os.makedirs(out_dir, exist_ok=True)
-
-    # load lightning module from checkpoint
-    pl_module = PLModule.load_from_checkpoint(ckpt_file, config=config)
-    trainer = pl.Trainer(logger=False,
-                         accelerator='cpu',
-                         devices=1,
-                         precision=config.precision)
-
-    # evaluate lightning module on development-test split
-    test_dl = DataLoader(dataset=get_test_set(),
-                         worker_init_fn=worker_init_fn,
-                         num_workers=config.num_workers,
-                         batch_size=config.batch_size)
-
-    # get model complexity from nessi
-    sample = next(iter(test_dl))[0][0].unsqueeze(0).to(pl_module.device)
-    shape = pl_module.mel_forward(sample).size()
-    macs, params = nessi.get_torch_size(pl_module.model, input_size=shape)
-
-    print(f"Model Complexity: MACs: {macs}, Params: {params}")
-    assert macs <= nessi.MAX_MACS, "The model exceeds the MACs limit and must not be submitted to the challenge!"
-    assert params <= nessi.MAX_PARAMS_MEMORY, \
-        "The model exceeds the parameter limit and must not be submitted to the challenge!"
-
-    allowed_precision = int(nessi.MAX_PARAMS_MEMORY / params * 8)
-    print(f"ATTENTION: According to the number of model parameters and the memory limits that apply in the challenge,"
-          f" you are allowed to use at max the following precision for model parameters: {allowed_precision} bit.")
-
-    # obtain and store details on model for reporting in the technical report
-    info = {}
-    info['MACs'] = macs
-    info['Params'] = params
-    res = trainer.test(pl_module, test_dl)
-    info['test'] = res
-
-    # generate predictions on evaluation set
-    eval_dl = DataLoader(dataset=get_eval_set(),
-                         worker_init_fn=worker_init_fn,
-                         num_workers=config.num_workers,
-                         batch_size=config.batch_size)
-
-    predictions = trainer.predict(pl_module, dataloaders=eval_dl)
-    # all filenames
-    all_files = [item[len("audio/"):] for files, _ in predictions for item in files]
-    # all predictions
-    all_predictions = torch.cat([torch.as_tensor(p) for _, p in predictions], 0)
-    all_predictions = F.softmax(all_predictions, dim=1)
-
-    # write eval set predictions to csv file
-    df = pd.read_csv(dataset_config['meta_csv'], sep="\t")
-    le = preprocessing.LabelEncoder()
-    le.fit_transform(df[['scene_label']].values.reshape(-1))
-    class_names = le.classes_
-    df = {'filename': all_files}
-    scene_labels = [class_names[i] for i in torch.argmax(all_predictions, dim=1)]
-    df['scene_label'] = scene_labels
-    for i, label in enumerate(class_names):
-        df[label] = all_predictions[:, i]
-    df = pd.DataFrame(df)
-
-    # save eval set predictions, model state_dict and info to output folder
-    df.to_csv(os.path.join(out_dir, 'output.csv'), sep='\t', index=False)
-    torch.save(pl_module.model.state_dict(), os.path.join(out_dir, "model_state_dict.pt"))
-    with open(os.path.join(out_dir, "info.json"), "w") as json_file:
-        json.dump(info, json_file)
-
-
-if __name__ == '__main__':
-    parser = argparse.ArgumentParser(description='DCASE 24 argument parser')
-
-    # general
-    parser.add_argument('--project_name', type=str, default="DCASE24_Task1")
-    parser.add_argument('--experiment_name', type=str, default="Baseline")
-    parser.add_argument('--num_workers', type=int, default=0)  # number of workers for dataloaders
-    parser.add_argument('--precision', type=str, default="32")
-
-    # evaluation
-    parser.add_argument('--evaluate', action='store_true')  # predictions on eval set
-    parser.add_argument('--ckpt_id', type=str, default=None)  # for loading trained model, corresponds to wandb id
-
-    # dataset
-    # subset in {100, 50, 25, 10, 5}
-    parser.add_argument('--orig_sample_rate', type=int, default=44100)
-    parser.add_argument('--subset', type=int, default=100)
-
-    # model
-    parser.add_argument('--n_classes', type=int, default=10)  # classification model with 'n_classes' output neurons
-    parser.add_argument('--in_channels', type=int, default=1)
-    # adapt the complexity of the neural network (3 main dimensions to scale the baseline)
-    parser.add_argument('--base_channels', type=int, default=32)
-    parser.add_argument('--channels_multiplier', type=float, default=1.8)
-    parser.add_argument('--expansion_rate', type=float, default=2.1)
-
-    # training
-    parser.add_argument('--n_epochs', type=int, default=150)
-    parser.add_argument('--batch_size', type=int, default=256)
-    parser.add_argument('--mixstyle_p', type=float, default=0.4)  # frequency mixstyle
-    parser.add_argument('--mixstyle_alpha', type=float, default=0.3)
-    parser.add_argument('--weight_decay', type=float, default=0.0001)
-    parser.add_argument('--roll_sec', type=int, default=0.1)  # roll waveform over time
-
-    # peak learning rate (in cosinge schedule)
-    parser.add_argument('--lr', type=float, default=0.005)
-    parser.add_argument('--warmup_steps', type=int, default=2000)
-
-    # preprocessing
-    parser.add_argument('--sample_rate', type=int, default=32000)
-    parser.add_argument('--window_length', type=int, default=3072)  # in samples (corresponds to 96 ms)
-    parser.add_argument('--hop_length', type=int, default=500)  # in samples (corresponds to ~16 ms)
-    parser.add_argument('--n_fft', type=int, default=4096)  # length (points) of fft, e.g. 4096 point FFT
-    parser.add_argument('--n_mels', type=int, default=256)  # number of mel bins
-    parser.add_argument('--freqm', type=int, default=48)  # mask up to 'freqm' spectrogram bins
-    parser.add_argument('--timem', type=int, default=0)  # mask up to 'timem' spectrogram frames
-    parser.add_argument('--f_min', type=int, default=0)  # mel bins are created for freqs. between 'f_min' and 'f_max'
-    parser.add_argument('--f_max', type=int, default=None)
-
-    # Knowledge distillation arguments:
-    parser.add_argument('--use_teacher', action='store_true', help='Enable teacher model for knowledge distillation')
-    parser.add_argument('--model_name', type=str, default='passt_dirfms_1', help='Path to the teacher model checkpoint')
-    parser.add_argument('--temperature', type=float, default=2) # Temperature for Knowledge Distillation
-    parser.add_argument('--distillation_alpha', type=float, default=0.02) # Loss weight for Knowledge Distillation
-    
-    # Add other necessary arguments
-    args = parser.parse_args()
-    from passt import get_model as get_passt
-
-    # Define the model_config based on the model_name
-    if args.model_name in ["passt_dirfms_1", "passt_dirfms_2", "passt_dirfms_3", 
-                            "passt_fms_1", "passt_fms_2", "passt_fms_3"]:
-        model_config = {
-            "mel": {
-                "sr": 32000,
-                "n_mels": 128,
-                "win_length": 800,
-                "hopsize": 320,
-                "n_fft": 1024,
-                "fmax": None,
-                "fmax_aug_range": 1000,
-                "fmin": 0,
-                "fmin_aug_range": 1
-            },
-            "net": {
-                "arch": "passt_s_swa_p16_128_ap476",
-                "n_classes": 10,
-                "input_fdim": 128,
-                "s_patchout_t": 0,
-                "s_patchout_f": 6
-            },
-            "model_fn": get_passt  # This should be the function that creates the model.
-        }
-    else:
-        raise NotImplementedError(f"No model configuration for {args.model_name}")
-    args.use_teacher = True
-    args.teacher_checkpoint = r"./resources/passt_dirfms_1.pt"
-    
-    if args.evaluate:
-        evaluate(args)
-    else:
-        train(args)
+import pytorch_lightning as pl
+from pytorch_lightning.loggers import WandbLogger
+import torch
+import torchaudio
+from torch.utils.data import DataLoader
+import argparse
+import torch.nn.functional as F
+import transformers
+import wandb
+import json
+import torch.nn as nn
+import math
+import librosa
+import torch.nn as nn
+import matplotlib.pyplot as plt
+import torchaudio.transforms as T
+import os
+
+from dataset.dcase24 import get_training_set, get_test_set, get_eval_set
+from helpers.init import worker_init_fn
+from models.baseline import get_model
+from helpers.utils import mixstyle
+from helpers import nessi
+from thop import profile, clever_format
+
+
+
+
+class ChannelAttention(nn.Module):
+    """Channel Attention as proposed in the paper 'Convolutional Block Attention Module'"""
+    def __init__(self, in_planes, ratio=16):
+        super(ChannelAttention, self).__init__()
+        self.avg_pool = nn.AdaptiveAvgPool2d(1)
+        self.max_pool = nn.AdaptiveMaxPool2d(1)
+           
+        self.fc = nn.Sequential(nn.Conv2d(in_planes, in_planes // ratio, 1, bias=False),
+                               nn.ReLU(),
+                               nn.Conv2d(in_planes // ratio, in_planes, 1, bias=False))
+        self.sigmoid = nn.Sigmoid()
+ 
+    def forward(self, x):
+        avg_out = self.fc(self.avg_pool(x))
+        max_out = self.fc(self.max_pool(x))
+        out = avg_out + max_out
+        return self.sigmoid(out)
+ 
+class SpatialAttention(nn.Module):
+    """Spatial Attention as proposed in the paper 'Convolutional Block Attention Module'"""
+    def __init__(self, kernel_size=7):
+        super(SpatialAttention, self).__init__()
+ 
+        self.conv1 = nn.Conv2d(2, 1, kernel_size, padding=kernel_size//2, bias=False)
+        self.sigmoid = nn.Sigmoid()
+ 
+    def forward(self, x):
+        avg_out = torch.mean(x, dim=1, keepdim=True)
+        max_out, _ = torch.max(x, dim=1, keepdim=True)
+        x = torch.cat([avg_out, max_out], dim=1)
+        #print("Spatial X : {}".format(x.shape))
+        x = self.conv1(x)
+        return self.sigmoid(x)
+ 
+class DepthwiseSeparableConv(nn.Module):
+    def __init__(self, in_channels, out_channels, kernel_size=3, stride=1, padding=1, bias=False):
+        super(DepthwiseSeparableConv, self).__init__()
+        # Depthwise convolution
+        self.depthwise = nn.Conv2d(in_channels, in_channels, kernel_size=kernel_size, stride=stride, padding=padding, groups=in_channels, bias=bias)
+        # Pointwise convolution
+        self.pointwise = nn.Conv2d(in_channels, out_channels, kernel_size=1, bias=bias)
+   
+    def forward(self, x):
+        x = self.depthwise(x)
+        x = self.pointwise(x)
+        return x
+ 
+class ChannelSELayer(nn.Module):
+    """
+    Re-implementation of Squeeze-and-Excitation (SE) block described in:
+        *Hu et al., Squeeze-and-Excitation Networks, arXiv:1709.01507*
+ 
+    """
+ 
+    def __init__(self, num_channels, reduction_ratio=2):
+        """
+        :param num_channels: No of input channels
+        :param reduction_ratio: By how much should the num_channels should be reduced
+        """
+        super(ChannelSELayer, self).__init__()
+        num_channels_reduced = num_channels // reduction_ratio
+        self.reduction_ratio = reduction_ratio
+        self.fc1 = nn.Linear(num_channels, num_channels_reduced, bias=True)
+        self.fc2 = nn.Linear(num_channels_reduced, num_channels, bias=True)
+        self.relu = nn.ReLU()
+        self.sigmoid = nn.Sigmoid()
+ 
+    def forward(self, input_tensor):
+        """
+ 
+        :param input_tensor: X, shape = (batch_size, num_channels, H, W)
+        :return: output tensor
+        """
+        batch_size, num_channels, H, W = input_tensor.size()
+        # Average along each channel
+        squeeze_tensor = input_tensor.view(batch_size, num_channels, -1).mean(dim=2)
+ 
+        # channel excitation
+        fc_out_1 = self.relu(self.fc1(squeeze_tensor))
+        fc_out_2 = self.sigmoid(self.fc2(fc_out_1))
+ 
+        a, b = squeeze_tensor.size()
+        output_tensor = torch.mul(input_tensor, fc_out_2.view(a, b, 1, 1))
+        return output_tensor
+ 
+ 
+class SpatialSELayer(nn.Module):
+    """
+    Re-implementation of SE block -- squeezing spatially and exciting channel-wise described in:
+        *Roy et al., Concurrent Spatial and Channel Squeeze & Excitation in Fully Convolutional Networks, MICCAI 2018*
+    """
+ 
+    def __init__(self, num_channels):
+        """
+ 
+        :param num_channels: No of input channels
+        """
+        super(SpatialSELayer, self).__init__()
+        self.conv = nn.Conv2d(num_channels, 1, 1)
+        self.sigmoid = nn.Sigmoid()
+ 
+    def forward(self, input_tensor, weights=None):
+        """
+ 
+        :param weights: weights for few shot learning
+        :param input_tensor: X, shape = (batch_size, num_channels, H, W)
+        :return: output_tensor
+        """
+        # spatial squeeze
+        batch_size, channel, a, b = input_tensor.size()
+ 
+        if weights is not None:
+            weights = torch.mean(weights, dim=0)
+            weights = weights.view(1, channel, 1, 1)
+            out = F.conv2d(input_tensor, weights)
+        else:
+            out = self.conv(input_tensor)
+        squeeze_tensor = self.sigmoid(out)
+ 
+        # spatial excitation
+        squeeze_tensor = squeeze_tensor.view(batch_size, 1, a, b)
+        output_tensor = torch.mul(input_tensor, squeeze_tensor)
+        return output_tensor
+ 
+ 
+class ChannelSpatialSELayer(nn.Module):
+    """
+    Re-implementation of concurrent spatial and channel squeeze & excitation:
+        *Roy et al., Concurrent Spatial and Channel Squeeze & Excitation in Fully Convolutional Networks, MICCAI 2018, arXiv:1803.02579*
+    """
+ 
+    def __init__(self, num_channels, reduction_ratio=4):
+        """
+ 
+        :param num_channels: No of input channels
+        :param reduction_ratio: By how much should the num_channels should be reduced
+        """
+        super(ChannelSpatialSELayer, self).__init__()
+        self.cSE = ChannelSELayer(num_channels, reduction_ratio)
+        self.sSE = SpatialSELayer(num_channels)
+ 
+    def forward(self, input_tensor):
+        """
+ 
+        :param input_tensor: X, shape = (batch_size, num_channels, H, W)
+        :return: output_tensor
+        """
+        output_tensor = torch.add(self.cSE(input_tensor), self.sSE(input_tensor))
+        return output_tensor
+ 
+class simam_module(torch.nn.Module):
+    """
+    Re-implementation of the simple attention module (SimAM)
+    """
+    def __init__(self, channels = None, e_lambda = 1e-4):
+        super(simam_module, self).__init__()
+ 
+        self.activaton = nn.Sigmoid()
+        self.e_lambda = e_lambda
+ 
+    def __repr__(self):
+        s = self.__class__.__name__ + '('
+        s += ('lambda=%f)' % self.e_lambda)
+        return s
+ 
+    @staticmethod
+    def get_module_name():
+        return "simam"
+ 
+    def forward(self, x):
+ 
+        b, c, h, w = x.size()
+ 
+        n = w * h - 1
+ 
+        x_minus_mu_square = (x - x.mean(dim=[2,3], keepdim=True)).pow(2)
+        y = x_minus_mu_square / (4 * (x_minus_mu_square.sum(dim=[2,3], keepdim=True) / n + self.e_lambda)) + 0.5
+ 
+        return x * self.activaton(y)
+
+
+class CBAMBlock(nn.Module):
+    """
+    Convolutional Block Attention Module (CBAM).
+    This module applies both channel and spatial attention to the input feature map.
+    """
+    def __init__(self, channels, reduction=16, kernel_size=7):
+        """
+        Initializes the CBAM module.
+
+        Args:
+            channels (int): Number of input channels.
+            reduction (int): Reduction ratio for channel attention. Default is 16.
+            kernel_size (int): Kernel size for spatial attention. Default is 7.
+        """
+        super(CBAMBlock, self).__init__()
+        # Channel Attention
+        self.channel_attention = nn.Sequential(
+            nn.AdaptiveAvgPool2d(1),
+            nn.Conv2d(channels, channels // reduction, kernel_size=1, bias=False),
+            nn.ReLU(inplace=True),
+            nn.Conv2d(channels // reduction, channels, kernel_size=1, bias=False),
+            nn.Sigmoid()
+        )
+        # Spatial Attention
+        self.spatial_attention = nn.Sequential(
+            nn.Conv2d(2, 1, kernel_size=kernel_size, padding=kernel_size//2, bias=False),
+            nn.Sigmoid()
+        )
+
+    def forward(self, x):
+        """
+        Forward pass through the CBAM module.
+
+        Args:
+            x (torch.Tensor): Input tensor.
+
+        Returns:
+            torch.Tensor: Output tensor after applying channel and spatial attention.
+        """
+        # Apply Channel Attention
+        ca = self.channel_attention(x)
+        x = x * ca
+
+        # Apply Spatial Attention
+        sa = self.spatial_attention(torch.cat([torch.mean(x, dim=1, keepdim=True),
+                                              torch.max(x, dim=1, keepdim=True)[0]], dim=1))
+        x = x * sa
+
+        return x
+    
+
+
+class ConvBlock(nn.Module):
+    """
+    A Convolutional Block that performs a convolution followed by batch normalization 
+    and a ReLU activation.
+    """
+    def __init__(self, in_channels, out_channels, 
+                 kernel_size=(3, 3), stride=(1, 1), 
+                 padding=(1, 1), add_bias=False):
+        """
+        Initializes the ConvBlock.
+
+        Args:
+            in_channels (int): Number of input channels.
+            out_channels (int): Number of output channels.
+            kernel_size (tuple): Size of the convolutional kernel. Default is (3, 3).
+            stride (tuple): Stride of the convolution. Default is (1, 1).
+            padding (tuple): Zero-padding added to both sides of the input. Default is (1, 1).
+            add_bias (bool): If True, adds a learnable bias to the output. Default is False.
+        """
+        super(ConvBlock, self).__init__()
+        self.conv = nn.Conv2d(in_channels=in_channels, 
+                              out_channels=out_channels, 
+                              kernel_size=kernel_size, 
+                              stride=stride, 
+                              padding=padding, 
+                              bias=add_bias)
+        self.bn = nn.BatchNorm2d(out_channels)
+
+        self.initialize_weights()
+
+    def initialize_weights(self):
+        """
+        Initializes the weights of the convolutional and linear layers.
+        """
+        self.apply(self._init_weights)
+
+    def _init_weights(self, m):
+        """
+        Initializes weights based on the layer type.
+
+        Args:
+            m (nn.Module): The module to initialize.
+        """
+        if isinstance(m, nn.Linear):
+            # Xavier Uniform initialization for Linear layers
+            torch.nn.init.xavier_uniform_(m.weight)
+            if m.bias is not None:
+                nn.init.constant_(m.bias, 0)
+        elif isinstance(m, nn.Conv2d):
+            # Kaiming Uniform initialization for Conv2d layers
+            nn.init.kaiming_uniform_(m.weight, nonlinearity='relu')
+        elif isinstance(m, nn.LayerNorm):
+            # Initialize LayerNorm weights and biases
+            nn.init.constant_(m.bias, 0)
+            nn.init.constant_(m.weight, 1.0)
+
+    def forward(self, x):
+        """
+        Forward pass through the ConvBlock.
+
+        Args:
+            x (torch.Tensor): Input tensor.
+
+        Returns:
+            torch.Tensor: Output tensor after convolution, batch normalization, and ReLU activation.
+        """
+        x = self.conv(x)
+        x = self.bn(x)
+        x = F.relu_(x)
+        return x
+    
+
+class CBAMCNN(nn.Module):
+    """
+    A 3-Layer Convolutional Neural Network.
+    """
+
+    def __init__(self, num_classes=10, verbose=False):
+        """
+        Initializes the CBAMCNN model. Don't need to change default arguments unless I got the num_classes
+        wrong.
+
+        Args:
+            num_classes (int): Number of output classes. Default is 10.
+            verbose (bool): If True, prints debug statements during forward pass. Default is False.
+        """
+
+        super(CBAMCNN, self).__init__()
+        self.verbose = verbose  # Toggle for debug statements
+        
+        # Here I am defining the model layers in sequential order (i.e. the order I will pass my input through)
+
+        self.conv1 = ConvBlock(in_channels=1, out_channels=16)
+        self.attention1 = ChannelSpatialSELayer(num_channels=16) # Replace w/ other Attention Modules if needed
+        self.maxpool1 = nn.MaxPool2d((4,4))
+
+        self.conv2 = ConvBlock(in_channels=16, out_channels=24,
+                               kernel_size=(5,5), padding="same")
+        self.attention2 = ChannelSpatialSELayer(num_channels=24) # Replace w/ other Attention Modules if needed
+        self.maxpool2 = nn.MaxPool2d((2,4))
+        self.dropout1 = nn.Dropout(p=0.2)
+        
+        self.conv3 = ConvBlock(in_channels=24, out_channels=32,
+                               kernel_size=(7,7), padding="same")
+        self.attention3 = ChannelSpatialSELayer(num_channels=32) # Replace w/ other Attention Modules if needed
+        self.maxpool3 = nn.MaxPool2d((2,4))
+        
+        # Fully Connected Layers
+        self.fcdropout = nn.Dropout(p=0.2)
+        self.fc1 = nn.Linear(in_features=512,
+                             out_features=num_classes)
+
+
+    def forward(self, x):
+        """
+        Defines the forward pass of the CBAMCNN model.
+
+        Args:
+            x (torch.Tensor): Input tensor with shape (batch_size, 1, height, width).
+
+        Returns:
+            torch.Tensor: Output logits with shape (batch_size, num_classes).
+        """
+
+        # First Convolutional Block
+        x = self.conv1(x)
+        if self.verbose: 
+            print("After conv1 : {}".format(x.shape))
+        x = self.attention1(x)
+        if self.verbose:
+            print("After Attention Module 1 : {}".format(x.shape))
+        x = self.maxpool1(x)
+        if self.verbose: 
+            print("After maxpool1 : {}".format(x.shape))
+
+        # Second Convolutional Block
+        x = self.conv2(x)
+        if self.verbose:
+            print("After conv2 : {}".format(x.shape))
+        x = self.attention2(x)
+        if self.verbose:
+            print("After Attention Module 2 : {}".format(x.shape))
+        x = self.maxpool2(x)
+        if self.verbose:
+            print("After maxpool2 : {}".format(x.shape))
+        x = self.dropout1(x)
+
+        # Third Convolutional Block
+        x = self.conv3(x)
+        if self.verbose: 
+            print("After conv3 : {}".format(x.shape))
+        x = self.attention3(x)
+        if self.verbose:
+            print("After Attention Module 3 : {}".format(x.shape))
+        x = self.maxpool3(x)
+        if self.verbose: 
+            print("After maxpool3 : {}".format(x.shape))
+
+        # Flatten the tensor for the fully connected layers
+        x = torch.flatten(x, 1)  # Flatten all dimensions except batch
+        if self.verbose: 
+            print("After x flatten : {}".format(x.shape))
+
+        # Fully Connected Layers
+        x = self.fcdropout(x)
+        x = self.fc1(x)
+        if self.verbose:
+            print("Final X : {}".format(x.shape))
+        
+        return x
+
+
+class PLModule(pl.LightningModule):
+    def __init__(self, config, model_config):
+        super().__init__()
+        self.config = config
+        self.model_config = model_config
+
+        # module for resampling waveforms on the fly
+        resample = torchaudio.transforms.Resample(
+            orig_freq=self.config.orig_sample_rate,
+            new_freq=self.config.sample_rate
+        )
+        get_model_fn = model_config['model_fn']
+        self.model = get_model_fn(**model_config["net"])
+        
+        # module to preprocess waveforms into log mel spectrograms
+        mel = torchaudio.transforms.MelSpectrogram(
+            sample_rate=config.sample_rate,
+            n_fft=config.n_fft,
+            win_length=config.window_length,
+            hop_length=config.hop_length,
+            n_mels=config.n_mels,
+            f_min=config.f_min,
+            f_max=config.f_max
+        )
+        
+        mel_teacher = torchaudio.transforms.MelSpectrogram(
+            sample_rate=32000,
+            n_fft=1024,
+            win_length=800,
+            hop_length=320,
+            n_mels=128,
+            f_min=0,
+            f_max=None
+        )
+
+        freqm = torchaudio.transforms.FrequencyMasking(config.freqm, iid_masks=True)
+        timem = torchaudio.transforms.TimeMasking(config.timem, iid_masks=True)
+
+        self.mel = torch.nn.Sequential(
+            resample,
+            mel
+        )
+
+        self.mel_teacher = torch.nn.Sequential(
+            resample,
+            mel_teacher
+        )
+
+        self.mel_augment = torch.nn.Sequential(
+            freqm,
+            timem
+        )
+        self.model = CBAMCNN()  # Replace with own model #TODO 
+
+
+        if self.config.use_teacher:
+            # Here we assume that the teacher model has the same architecture as used during teacher training.
+            # For instance, if you're using a PaSST teacher, import the teacher model definition:
+            from passt import get_model as get_passt_teacher
+            # Instantiate the teacher model with appropriate parameters:
+            self.teacher_model = get_passt_teacher(**self.model_config["net"])
+            # Load the pre-trained teacher weights:
+            self.teacher_model.load_state_dict(torch.load(self.config.teacher_checkpoint, map_location='cpu'))
+            # Set the teacher to evaluation mode and freeze its parameters:
+            self.teacher_model.eval()
+            for param in self.teacher_model.parameters():
+                param.requires_grad = False
+            print("Teacher Initiated!")
+        else:
+            self.teacher_model = None
+            print("No Teacher at all!")
+            
+        self.device_ids = ['a', 'b', 'c', 's1', 's2', 's3', 's4', 's5', 's6']
+        self.label_ids = ['airport', 'bus', 'metro', 'metro_station', 'park', 'public_square', 'shopping_mall',
+                          'street_pedestrian', 'street_traffic', 'tram']
+        # categorization of devices into 'real', 'seen' and 'unseen'
+        self.device_groups = {'a': "real", 'b': "real", 'c': "real",
+                              's1': "seen", 's2': "seen", 's3': "seen",
+                              's4': "unseen", 's5': "unseen", 's6': "unseen"}
+
+        # pl 2 containers:
+        self.training_step_outputs = []
+        self.validation_step_outputs = []
+        self.test_step_outputs = []
+
+    def mel_forward(self, x):
+        """
+        :param x: batch of raw audio signals (waveforms)
+        :return: log mel spectrogram
+        """
+        x = self.mel(x) # Convert raw waveform into spectrogram
+
+        if self.training: # IF training, we want to apply augmentations
+            x = self.mel_augment(x) # Apply augmentations to the mel spec
+            #x = self.freqmix(x)
+        x = (x + 1e-5).log()
+        print("X mel : {}".format(x.shape))
+    
+        return x
+
+    def forward(self, x):
+        """
+        :param x: batch of raw audio signals (waveforms)
+        :return: final model predictions
+        """
+        x = self.mel_forward(x)
+        x = self.model(x)
+        return x
+
+    def configure_optimizers(self):
+        """
+        This is the way pytorch lightening requires optimizers and learning rate schedulers to be defined.
+        The specified items are used automatically in the optimization loop (no need to call optimizer.step() yourself).
+        :return: optimizer and learning rate scheduler
+        """
+
+        optimizer = torch.optim.AdamW(self.parameters(), lr=self.config.lr, weight_decay=self.config.weight_decay)
+        scheduler = transformers.get_cosine_schedule_with_warmup(
+            optimizer,
+            num_warmup_steps=self.config.warmup_steps,
+            num_training_steps=self.trainer.estimated_stepping_batches,
+        )
+
+        lr_scheduler_config = {
+            "scheduler": scheduler,
+            "interval": "step",
+            "frequency": 1
+        }
+        return [optimizer], [lr_scheduler_config]
+
+    def training_step(self, train_batch, batch_idx):
+        """
+        :param train_batch: contains one batch from train dataloader
+        :param batch_idx
+        :return: loss to update model parameters
+        """
+        x, files, labels, devices, cities = train_batch
+        labels = labels.type(torch.LongTensor)
+        labels = labels.to(self.device)
+        x_teacher = self.mel_teacher(x) # Convert raw audio into MelSpec for Teacher Model
+        x = self.mel_forward(x)  # we convert the raw audio signals into log mel spectrograms
+
+        if self.config.mixstyle_p > 0:
+            # frequency mixstyle
+            x = mixstyle(x, self.config.mixstyle_p, self.config.mixstyle_alpha)
+
+        # Student model forward pass
+        student_logits = self.model(x)
+        loss_ce = F.cross_entropy(student_logits, labels)
+        
+        # If a teacher model is provided, compute the distillation loss.
+        if self.teacher_model is not None:
+            # Use no_grad to ensure teacher is not updated.
+            with torch.no_grad():
+                teacher_logits = self.teacher_model(x_teacher)
+            T = self.config.temperature  # temperature for softening
+            # Compute softened probabilities
+            soft_student = F.log_softmax(student_logits / T, dim=1)
+            print("Student: {}, Teacher: {}".format(student_logits.shape, teacher_logits[0].shape))
+            soft_teacher = F.softmax(teacher_logits[0] / T, dim=1)
+            loss_kd = F.kl_div(soft_student, soft_teacher, reduction="batchmean") * (T * T)
+            # Combine the losses: distillation loss and standard cross-entropy loss
+            loss = self.config.distillation_alpha * loss_kd + (1 - self.config.distillation_alpha) * loss_ce
+        else:
+            loss = loss_ce
+
+        self.log("lr", self.trainer.optimizers[0].param_groups[0]['lr'])
+        self.log("epoch", self.current_epoch)
+        self.log("train/loss", loss.detach().cpu())
+        self.log("epoch", self.current_epoch)
+        self.log("hard_loss", loss_ce, on_step=True, on_epoch=True)
+        self.log("soft_loss", loss_kd, on_step=True, on_epoch=True)
+
+        return loss
+
+    def on_train_epoch_end(self):
+        pass
+
+    def validation_step(self, val_batch, batch_idx):
+        x, files, labels, devices, cities = val_batch
+
+        y_hat = self.forward(x)
+        labels = labels.type(torch.LongTensor)
+        labels = labels.to(self.device)
+        samples_loss = F.cross_entropy(y_hat, labels, reduction="none")
+
+        # for computing accuracy
+        _, preds = torch.max(y_hat, dim=1)
+        n_correct_per_sample = (preds == labels)
+        n_correct = n_correct_per_sample.sum()
+
+        dev_names = [d.rsplit("-", 1)[1][:-4] for d in files]
+        results = {'loss': samples_loss.mean(), "n_correct": n_correct,
+                   "n_pred": torch.as_tensor(len(labels), device=self.device)}
+
+        # log metric per device and scene
+        for d in self.device_ids:
+            results["devloss." + d] = torch.as_tensor(0., device=self.device)
+            results["devcnt." + d] = torch.as_tensor(0., device=self.device)
+            results["devn_correct." + d] = torch.as_tensor(0., device=self.device)
+        for i, d in enumerate(dev_names):
+            results["devloss." + d] = results["devloss." + d] + samples_loss[i]
+            results["devn_correct." + d] = results["devn_correct." + d] + n_correct_per_sample[i]
+            results["devcnt." + d] = results["devcnt." + d] + 1
+
+        for l in self.label_ids:
+            results["lblloss." + l] = torch.as_tensor(0., device=self.device)
+            results["lblcnt." + l] = torch.as_tensor(0., device=self.device)
+            results["lbln_correct." + l] = torch.as_tensor(0., device=self.device)
+        for i, l in enumerate(labels):
+            results["lblloss." + self.label_ids[l]] = results["lblloss." + self.label_ids[l]] + samples_loss[i]
+            results["lbln_correct." + self.label_ids[l]] = \
+                results["lbln_correct." + self.label_ids[l]] + n_correct_per_sample[i]
+            results["lblcnt." + self.label_ids[l]] = results["lblcnt." + self.label_ids[l]] + 1
+        results = {k: v.cpu() for k, v in results.items()}
+        self.validation_step_outputs.append(results)
+
+    def on_validation_epoch_end(self):
+        # convert a list of dicts to a flattened dict
+        outputs = {k: [] for k in self.validation_step_outputs[0]}
+        for step_output in self.validation_step_outputs:
+            for k in step_output:
+                outputs[k].append(step_output[k])
+        for k in outputs:
+            outputs[k] = torch.stack(outputs[k])
+
+        avg_loss = outputs['loss'].mean()
+        acc = sum(outputs['n_correct']) * 1.0 / sum(outputs['n_pred'])
+
+        logs = {'acc': acc, 'loss': avg_loss}
+
+        # log metric per device and scene
+        for d in self.device_ids:
+            dev_loss = outputs["devloss." + d].sum()
+            dev_cnt = outputs["devcnt." + d].sum()
+            dev_corrct = outputs["devn_correct." + d].sum()
+            logs["loss." + d] = dev_loss / dev_cnt
+            logs["acc." + d] = dev_corrct / dev_cnt
+            logs["cnt." + d] = dev_cnt
+            # device groups
+            logs["acc." + self.device_groups[d]] = logs.get("acc." + self.device_groups[d], 0.) + dev_corrct
+            logs["count." + self.device_groups[d]] = logs.get("count." + self.device_groups[d], 0.) + dev_cnt
+            logs["lloss." + self.device_groups[d]] = logs.get("lloss." + self.device_groups[d], 0.) + dev_loss
+
+        for d in set(self.device_groups.values()):
+            logs["acc." + d] = logs["acc." + d] / logs["count." + d]
+            logs["lloss." + d] = logs["lloss." + d] / logs["count." + d]
+
+        for l in self.label_ids:
+            lbl_loss = outputs["lblloss." + l].sum()
+            lbl_cnt = outputs["lblcnt." + l].sum()
+            lbl_corrct = outputs["lbln_correct." + l].sum()
+            logs["loss." + l] = lbl_loss / lbl_cnt
+            logs["acc." + l] = lbl_corrct / lbl_cnt
+            logs["cnt." + l] = lbl_cnt
+
+        logs["macro_avg_acc"] = torch.mean(torch.stack([logs["acc." + l] for l in self.label_ids]))
+        # prefix with 'val' for logging
+        self.log_dict({"val/" + k: logs[k] for k in logs})
+        self.validation_step_outputs.clear()
+
+    def test_step(self, test_batch, batch_idx):
+        x, files, labels, devices, cities = test_batch
+        labels = labels.type(torch.LongTensor)
+        labels = labels.to(self.device)
+
+        # maximum memory allowance for parameters: 128 KB
+        # baseline has 61148 parameters -> we can afford 16-bit precision
+        # since 61148 * 16 bit ~ 122 kB
+ 
+        # assure fp16
+        self.model.half()
+        x = self.mel_forward(x)
+        x = x.half()
+        y_hat = self.model(x)
+        samples_loss = F.cross_entropy(y_hat, labels, reduction="none")
+
+        # for computing accuracy
+        _, preds = torch.max(y_hat, dim=1)
+        n_correct_per_sample = (preds == labels)
+        n_correct = n_correct_per_sample.sum()
+
+        dev_names = [d.rsplit("-", 1)[1][:-4] for d in files]
+        results = {'loss': samples_loss.mean(), "n_correct": n_correct,
+                   "n_pred": torch.as_tensor(len(labels), device=self.device)}
+
+        # log metric per device and scene
+        for d in self.device_ids:
+            results["devloss." + d] = torch.as_tensor(0., device=self.device)
+            results["devcnt." + d] = torch.as_tensor(0., device=self.device)
+            results["devn_correct." + d] = torch.as_tensor(0., device=self.device)
+        for i, d in enumerate(dev_names):
+            results["devloss." + d] = results["devloss." + d] + samples_loss[i]
+            results["devn_correct." + d] = results["devn_correct." + d] + n_correct_per_sample[i]
+            results["devcnt." + d] = results["devcnt." + d] + 1
+
+        for l in self.label_ids:
+            results["lblloss." + l] = torch.as_tensor(0., device=self.device)
+            results["lblcnt." + l] = torch.as_tensor(0., device=self.device)
+            results["lbln_correct." + l] = torch.as_tensor(0., device=self.device)
+        for i, l in enumerate(labels):
+            results["lblloss." + self.label_ids[l]] = results["lblloss." + self.label_ids[l]] + samples_loss[i]
+            results["lbln_correct." + self.label_ids[l]] = \
+                results["lbln_correct." + self.label_ids[l]] + n_correct_per_sample[i]
+            results["lblcnt." + self.label_ids[l]] = results["lblcnt." + self.label_ids[l]] + 1
+        self.test_step_outputs.append(results)
+
+    def on_test_epoch_end(self):
+        # convert a list of dicts to a flattened dict
+        outputs = {k: [] for k in self.test_step_outputs[0]}
+        for step_output in self.test_step_outputs:
+            for k in step_output:
+                outputs[k].append(step_output[k])
+        for k in outputs:
+            outputs[k] = torch.stack(outputs[k])
+
+        avg_loss = outputs['loss'].mean()
+        acc = sum(outputs['n_correct']) * 1.0 / sum(outputs['n_pred'])
+
+        logs = {'acc': acc, 'loss': avg_loss}
+
+        # log metric per device and scene
+        for d in self.device_ids:
+            dev_loss = outputs["devloss." + d].sum()
+            dev_cnt = outputs["devcnt." + d].sum()
+            dev_corrct = outputs["devn_correct." + d].sum()
+            logs["loss." + d] = dev_loss / dev_cnt
+            logs["acc." + d] = dev_corrct / dev_cnt
+            logs["cnt." + d] = dev_cnt
+            # device groups
+            logs["acc." + self.device_groups[d]] = logs.get("acc." + self.device_groups[d], 0.) + dev_corrct
+            logs["count." + self.device_groups[d]] = logs.get("count." + self.device_groups[d], 0.) + dev_cnt
+            logs["lloss." + self.device_groups[d]] = logs.get("lloss." + self.device_groups[d], 0.) + dev_loss
+
+        for d in set(self.device_groups.values()):
+            logs["acc." + d] = logs["acc." + d] / logs["count." + d]
+            logs["lloss." + d] = logs["lloss." + d] / logs["count." + d]
+
+        for l in self.label_ids:
+            lbl_loss = outputs["lblloss." + l].sum()
+            lbl_cnt = outputs["lblcnt." + l].sum()
+            lbl_corrct = outputs["lbln_correct." + l].sum()
+            logs["loss." + l] = lbl_loss / lbl_cnt
+            logs["acc." + l] = lbl_corrct / lbl_cnt
+            logs["cnt." + l] = lbl_cnt
+
+        logs["macro_avg_acc"] = torch.mean(torch.stack([logs["acc." + l] for l in self.label_ids]))
+        # prefix with 'test' for logging
+        self.log_dict({"test/" + k: logs[k] for k in logs})
+        self.test_step_outputs.clear()
+
+    def predict_step(self, eval_batch, batch_idx, dataloader_idx=0):
+        x, files = eval_batch
+
+        # assure fp16
+        self.model.half()
+
+        x = self.mel_forward(x)
+        x = x.half()
+        y_hat = self.model(x)
+
+        return files, y_hat
+    
+os.environ["WANDB_MODE"] = "online"
+    
+def train(config):
+    # logging is done using wandb
+    wandb_logger = WandbLogger(
+        project=config.project_name,
+        notes="Baseline System for DCASE'24 Task 1.",
+        tags=["DCASE24"],
+        config=vars(config),  # this logs all hyperparameters for us
+        name=config.experiment_name
+    )
+
+    # train dataloader
+    assert config.subset in {100, 50, 25, 10, 5}, "Specify an integer value in: {100, 50, 25, 10, 5} to use one of " \
+                                                  "the given subsets."
+    roll_samples = config.orig_sample_rate * config.roll_sec
+    train_dl = DataLoader(dataset=get_training_set(config.subset, roll=roll_samples),
+                          worker_init_fn=worker_init_fn,
+                          num_workers=config.num_workers,
+                          batch_size=config.batch_size,
+                          shuffle=True)
+
+    test_dl = DataLoader(dataset=get_test_set(),
+                         worker_init_fn=worker_init_fn,
+                         num_workers=config.num_workers,
+                         batch_size=config.batch_size)
+
+    
+    # create pytorch lightening module
+    pl_module = PLModule(config)
+
+    # get model complexity from nessi and log results to wandb
+    sample = next(iter(test_dl))[0][0].unsqueeze(0)
+    shape = pl_module.mel_forward(sample).size()
+    macs, params = nessi.get_torch_size(pl_module.model, input_size=shape)
+    # log MACs and number of parameters for our model
+    wandb_logger.experiment.config['MACs'] = macs
+    wandb_logger.experiment.config['Parameters'] = params
+
+    # create the pytorch lightening trainer by specifying the number of epochs to train, the logger,
+    # on which kind of device(s) to train and possible callbacks
+    trainer = pl.Trainer(max_epochs=config.n_epochs,
+                         logger=wandb_logger,
+                         accelerator='cpu',
+                         devices=1,
+                         precision=config.precision,
+                         callbacks=[pl.callbacks.ModelCheckpoint(save_last=True, monitor = "val/loss",save_top_k=1)])
+    # start training and validation for the specified number of epochs
+    trainer.fit(pl_module, train_dl, test_dl)
+
+    # final test step
+    # here: use the validation split
+    trainer.test(ckpt_path='last', dataloaders=test_dl)
+
+    wandb.finish()
+
+
+def evaluate(config):
+    import os
+    from sklearn import preprocessing
+    import pandas as pd
+    import torch.nn.functional as F
+    from dataset.dcase24 import dataset_config
+
+    assert config.ckpt_id is not None, "A value for argument 'ckpt_id' must be provided."
+    ckpt_dir = os.path.join(config.project_name, config.ckpt_id, "checkpoints")
+    assert os.path.exists(ckpt_dir), f"No such folder: {ckpt_dir}"
+    ckpt_file = os.path.join(ckpt_dir, "last.ckpt")
+    assert os.path.exists(ckpt_file), f"No such file: {ckpt_file}. Implement your own mechanism to select" \
+                                      f"the desired checkpoint."
+
+    # create folder to store predictions
+    os.makedirs("predictions", exist_ok=True)
+    out_dir = os.path.join("predictions", config.ckpt_id)
+    os.makedirs(out_dir, exist_ok=True)
+
+    # load lightning module from checkpoint
+    pl_module = PLModule.load_from_checkpoint(ckpt_file, config=config)
+    trainer = pl.Trainer(logger=False,
+                         accelerator='cpu',
+                         devices=1,
+                         precision=config.precision)
+
+    # evaluate lightning module on development-test split
+    test_dl = DataLoader(dataset=get_test_set(),
+                         worker_init_fn=worker_init_fn,
+                         num_workers=config.num_workers,
+                         batch_size=config.batch_size)
+
+    # get model complexity from nessi
+    sample = next(iter(test_dl))[0][0].unsqueeze(0).to(pl_module.device)
+    shape = pl_module.mel_forward(sample).size()
+    macs, params = nessi.get_torch_size(pl_module.model, input_size=shape)
+
+    print(f"Model Complexity: MACs: {macs}, Params: {params}")
+    assert macs <= nessi.MAX_MACS, "The model exceeds the MACs limit and must not be submitted to the challenge!"
+    assert params <= nessi.MAX_PARAMS_MEMORY, \
+        "The model exceeds the parameter limit and must not be submitted to the challenge!"
+
+    allowed_precision = int(nessi.MAX_PARAMS_MEMORY / params * 8)
+    print(f"ATTENTION: According to the number of model parameters and the memory limits that apply in the challenge,"
+          f" you are allowed to use at max the following precision for model parameters: {allowed_precision} bit.")
+
+    # obtain and store details on model for reporting in the technical report
+    info = {}
+    info['MACs'] = macs
+    info['Params'] = params
+    res = trainer.test(pl_module, test_dl)
+    info['test'] = res
+
+    # generate predictions on evaluation set
+    eval_dl = DataLoader(dataset=get_eval_set(),
+                         worker_init_fn=worker_init_fn,
+                         num_workers=config.num_workers,
+                         batch_size=config.batch_size)
+
+    predictions = trainer.predict(pl_module, dataloaders=eval_dl)
+    # all filenames
+    all_files = [item[len("audio/"):] for files, _ in predictions for item in files]
+    # all predictions
+    all_predictions = torch.cat([torch.as_tensor(p) for _, p in predictions], 0)
+    all_predictions = F.softmax(all_predictions, dim=1)
+
+    # write eval set predictions to csv file
+    df = pd.read_csv(dataset_config['meta_csv'], sep="\t")
+    le = preprocessing.LabelEncoder()
+    le.fit_transform(df[['scene_label']].values.reshape(-1))
+    class_names = le.classes_
+    df = {'filename': all_files}
+    scene_labels = [class_names[i] for i in torch.argmax(all_predictions, dim=1)]
+    df['scene_label'] = scene_labels
+    for i, label in enumerate(class_names):
+        df[label] = all_predictions[:, i]
+    df = pd.DataFrame(df)
+
+    # save eval set predictions, model state_dict and info to output folder
+    df.to_csv(os.path.join(out_dir, 'output.csv'), sep='\t', index=False)
+    torch.save(pl_module.model.state_dict(), os.path.join(out_dir, "model_state_dict.pt"))
+    with open(os.path.join(out_dir, "info.json"), "w") as json_file:
+        json.dump(info, json_file)
+
+
+if __name__ == '__main__':
+    parser = argparse.ArgumentParser(description='DCASE 24 argument parser')
+
+    # general
+    parser.add_argument('--project_name', type=str, default="DCASE24_Task1")
+    parser.add_argument('--experiment_name', type=str, default="Baseline")
+    parser.add_argument('--num_workers', type=int, default=0)  # number of workers for dataloaders
+    parser.add_argument('--precision', type=str, default="32")
+
+    # evaluation
+    parser.add_argument('--evaluate', action='store_true')  # predictions on eval set
+    parser.add_argument('--ckpt_id', type=str, default=None)  # for loading trained model, corresponds to wandb id
+
+    # dataset
+    # subset in {100, 50, 25, 10, 5}
+    parser.add_argument('--orig_sample_rate', type=int, default=44100)
+    parser.add_argument('--subset', type=int, default=100)
+
+    # model
+    parser.add_argument('--n_classes', type=int, default=10)  # classification model with 'n_classes' output neurons
+    parser.add_argument('--in_channels', type=int, default=1)
+    # adapt the complexity of the neural network (3 main dimensions to scale the baseline)
+    parser.add_argument('--base_channels', type=int, default=32)
+    parser.add_argument('--channels_multiplier', type=float, default=1.8)
+    parser.add_argument('--expansion_rate', type=float, default=2.1)
+
+    # training
+    parser.add_argument('--n_epochs', type=int, default=150)
+    parser.add_argument('--batch_size', type=int, default=256)
+    parser.add_argument('--mixstyle_p', type=float, default=0.4)  # frequency mixstyle
+    parser.add_argument('--mixstyle_alpha', type=float, default=0.3)
+    parser.add_argument('--weight_decay', type=float, default=0.0001)
+    parser.add_argument('--roll_sec', type=int, default=0.1)  # roll waveform over time
+
+    # peak learning rate (in cosinge schedule)
+    parser.add_argument('--lr', type=float, default=0.005)
+    parser.add_argument('--warmup_steps', type=int, default=2000)
+
+    # preprocessing
+    parser.add_argument('--sample_rate', type=int, default=32000)
+    parser.add_argument('--window_length', type=int, default=3072)  # in samples (corresponds to 96 ms)
+    parser.add_argument('--hop_length', type=int, default=500)  # in samples (corresponds to ~16 ms)
+    parser.add_argument('--n_fft', type=int, default=4096)  # length (points) of fft, e.g. 4096 point FFT
+    parser.add_argument('--n_mels', type=int, default=256)  # number of mel bins
+    parser.add_argument('--freqm', type=int, default=48)  # mask up to 'freqm' spectrogram bins
+    parser.add_argument('--timem', type=int, default=0)  # mask up to 'timem' spectrogram frames
+    parser.add_argument('--f_min', type=int, default=0)  # mel bins are created for freqs. between 'f_min' and 'f_max'
+    parser.add_argument('--f_max', type=int, default=None)
+
+    # Knowledge distillation arguments:
+    parser.add_argument('--use_teacher', action='store_true', help='Enable teacher model for knowledge distillation')
+    parser.add_argument('--model_name', type=str, default='passt_dirfms_1', help='Path to the teacher model checkpoint')
+    parser.add_argument('--temperature', type=float, default=2) # Temperature for Knowledge Distillation
+    parser.add_argument('--distillation_alpha', type=float, default=0.02) # Loss weight for Knowledge Distillation
+    
+    # Add other necessary arguments
+    args = parser.parse_args()
+    from passt import get_model as get_passt
+
+    # Define the model_config based on the model_name
+    if args.model_name in ["passt_dirfms_1", "passt_dirfms_2", "passt_dirfms_3", 
+                            "passt_fms_1", "passt_fms_2", "passt_fms_3"]:
+        model_config = {
+            "mel": {
+                "sr": 32000,
+                "n_mels": 128,
+                "win_length": 800,
+                "hopsize": 320,
+                "n_fft": 1024,
+                "fmax": None,
+                "fmax_aug_range": 1000,
+                "fmin": 0,
+                "fmin_aug_range": 1
+            },
+            "net": {
+                "arch": "passt_s_swa_p16_128_ap476",
+                "n_classes": 10,
+                "input_fdim": 128,
+                "s_patchout_t": 0,
+                "s_patchout_f": 6
+            },
+            "model_fn": get_passt  # This should be the function that creates the model.
+        }
+    else:
+        raise NotImplementedError(f"No model configuration for {args.model_name}")
+    args.use_teacher = True
+    args.teacher_checkpoint = r"./resources/passt_dirfms_1.pt"
+    
+    if args.evaluate:
+        evaluate(args)
+    else:
+        train(args)